// SPDX-FileCopyrightText: 2022 Ryuichi Ueda ryuichiueda@gmail.com
// SPDX-License-Identifier: LGPL-3.0-or-later
// CAUTION: Some lines came from amcl (LGPL).

#include "emcl2/emcl2_node.h"

#include "emcl2/LikelihoodFieldMap.h"
#include "emcl2/OdomModel.h"
#include "emcl2/Pose.h"
#include "emcl2/Scan.h"

#include <rclcpp/node_interfaces/node_topics_interface.hpp>

#include <tf2_geometry_msgs/tf2_geometry_msgs.hpp>

#include <tf2/LinearMath/Transform.h>
#include <tf2/convert.h>
#include <tf2/time.h>
#include <tf2/utils.h>
#include <tf2_ros/buffer.h>
#include <tf2_ros/create_timer_ros.h>
#include <tf2_ros/message_filter.h>
#include <tf2_ros/transform_broadcaster.h>
#include <tf2_ros/transform_listener.h>
#include <memory>
#include <type_traits>
#include <utility>
#include <chrono>


namespace emcl2
{

EMcl2Node::EMcl2Node()
: Node("emcl2_node"),
  ros_clock_(RCL_SYSTEM_TIME),
  init_request_(false),
  simple_reset_request_(false),
  scan_receive_(false),
  is_fixed_tf_stamped_initialized(false),
  map_receive_(false),
  tf_publish_(false),
  send_msg_(false),
  show_mgs_(true)
{
	initCommunication();
}

EMcl2Node::~EMcl2Node() {}

void EMcl2Node::initCommunication(void)
{
	particlecloud_pub_ = create_publisher<geometry_msgs::msg::PoseArray>("particlecloud", 2);
	pose_pub_ = create_publisher<geometry_msgs::msg::PoseWithCovarianceStamped>("mcl_pose", 2);
	alpha_pub_ = create_publisher<std_msgs::msg::Float32>("alpha", 2);



	this->declare_parameter("global_frame_id", std::string("map"));
	this->declare_parameter("footprint_frame_id", std::string("base_footprint"));
	this->declare_parameter("odom_frame_id", std::string("odom"));
	this->declare_parameter("publish_odom_frame_id", std::string("odom"));
	this->declare_parameter("base_frame_id", std::string("base_link"));
	this->declare_parameter("scan_topic", std::string("scan"));
	this->declare_parameter("initialpose_topic", std::string("initialpose"));
	
	this->get_parameter("global_frame_id", global_frame_id_);
	this->get_parameter("footprint_frame_id", footprint_frame_id_);
	this->get_parameter("odom_frame_id", odom_frame_id_);
	this->get_parameter("publish_odom_frame_id", publish_odom_frame_id_);
	this->get_parameter("base_frame_id", base_frame_id_);
	this->declare_parameter("odom_freq", 20);
	this->get_parameter("odom_freq", odom_freq_);
	this->get_parameter("use_sim_time", use_sim_time_);
	if (use_sim_time_)
	{
		this->set_parameter(rclcpp::Parameter("use_sim_time", true));
	}
	this->get_parameter("scan_topic", scan_topic_);
	this->get_parameter("initialpose_topic", initialpose_topic_);
	

	laser_scan_sub_ = create_subscription<sensor_msgs::msg::LaserScan>(
	  scan_topic_, rclcpp::QoS(2).reliability(rclcpp::ReliabilityPolicy::BestEffort),
	std::bind(&EMcl2Node::cbScan, this, std::placeholders::_1));
	initial_pose_sub_ = create_subscription<geometry_msgs::msg::PoseWithCovarianceStamped>(
	  initialpose_topic_, 2,
	  std::bind(&EMcl2Node::initialPoseReceived, this, std::placeholders::_1));
	map_sub_ = create_subscription<nav_msgs::msg::OccupancyGrid>(
	  "map", rclcpp::QoS(rclcpp::KeepLast(1)).transient_local().reliable(),
	  std::bind(&EMcl2Node::receiveMap, this, std::placeholders::_1));

	global_loc_srv_ = create_service<std_srvs::srv::Empty>(
	  "global_localization",
	  std::bind(&EMcl2Node::cbSimpleReset, this, std::placeholders::_1, std::placeholders::_2));

	node_end_srv = create_service<std_srvs::srv::Empty>(
	  "emcl_node_finish_",
	  std::bind(&EMcl2Node::nodeDestroySet, this, std::placeholders::_1, std::placeholders::_2));
	send_msg_srv = create_service<std_srvs::srv::SetBool>(
	  "send_msg_service",
	  std::bind(&EMcl2Node::handle_send_msg_flag, this, std::placeholders::_1, std::placeholders::_2));
    message_client = this->create_client<techshare_ros_pkg2::srv::SendMsg>("send_msg");
 	initpose_fixed_service = this->create_service<std_srvs::srv::Trigger>("initial_pose_fixed", std::bind(&EMcl2Node::handle_initpose_fixed_service, this, std::placeholders::_1, std::placeholders::_2, std::placeholders::_3));

}

void EMcl2Node::initTF(void)
{
	tfb_.reset();
	tfl_.reset();
	tf_.reset();

	tf_ = std::make_shared<tf2_ros::Buffer>(get_clock());
	auto timer_interface = std::make_shared<tf2_ros::CreateTimerROS>(
	  get_node_base_interface(), get_node_timers_interface(),
	  create_callback_group(rclcpp::CallbackGroupType::MutuallyExclusive, false));
	tf_->setCreateTimerInterface(timer_interface);
	tfl_ = std::make_shared<tf2_ros::TransformListener>(*tf_);
	tfb_ = std::make_shared<tf2_ros::TransformBroadcaster>(shared_from_this());
	latest_tf_ = tf2::Transform::getIdentity();
}

void EMcl2Node::initPF(void)
{
	std::shared_ptr<LikelihoodFieldMap> map = std::move(initMap());
	std::shared_ptr<OdomModel> om = std::move(initOdometry());

	Scan scan;
	this->declare_parameter("laser_min_range", 0.0);
	this->declare_parameter("laser_max_range", 100000000.0);
	this->declare_parameter("scan_increment", 1);
	this->get_parameter("laser_min_range", scan.range_min_);
	this->get_parameter("laser_max_range", scan.range_max_);
	this->get_parameter("scan_increment", scan.scan_increment_);

	Pose init_pose;
	this->declare_parameter("initial_pose_x", 0.0);
	this->declare_parameter("initial_pose_y", 0.0);
	this->declare_parameter("initial_pose_a", 0.0);
	this->get_parameter("initial_pose_x", init_pose.x_);
	this->get_parameter("initial_pose_y", init_pose.y_);
	this->get_parameter("initial_pose_a", init_pose.t_);


	int num_particles;
	double alpha_th;
	double ex_rad_pos, ex_rad_ori;
	this->declare_parameter("num_particles", 500);
	this->declare_parameter("alpha_threshold", 0.5);
	this->declare_parameter("expansion_radius_position", 0.1);
	this->declare_parameter("expansion_radius_orientation", 0.2);
	this->get_parameter("num_particles", num_particles);
	this->get_parameter("alpha_threshold", alpha_th);
	this->get_parameter("expansion_radius_position", ex_rad_pos);
	this->get_parameter("expansion_radius_orientation", ex_rad_ori);

	double extraction_rate, range_threshold;
	bool sensor_reset = false;
	this->declare_parameter("extraction_rate", 0.1);
	this->declare_parameter("range_threshold", 0.1);
	this->declare_parameter("sensor_reset", sensor_reset);
	this->get_parameter("extraction_rate", extraction_rate);
	this->get_parameter("range_threshold", range_threshold);
	this->get_parameter("sensor_reset", sensor_reset);

	pf_.reset(new ExpResetMcl2(
	  init_pose, num_particles, scan, om, map, alpha_th, ex_rad_pos, ex_rad_ori,
	  extraction_rate, range_threshold, sensor_reset));

	init_pf_ = true;
	
}

std::shared_ptr<OdomModel> EMcl2Node::initOdometry(void)
{
	double ff, fr, rf, rr;
	this->declare_parameter("odom_fw_dev_per_fw", 0.19);
	this->declare_parameter("odom_fw_dev_per_rot", 0.0001);
	this->declare_parameter("odom_rot_dev_per_fw", 0.13);
	this->declare_parameter("odom_rot_dev_per_rot", 0.2);
	this->get_parameter("odom_fw_dev_per_fw", ff);
	this->get_parameter("odom_fw_dev_per_rot", fr);
	this->get_parameter("odom_rot_dev_per_fw", rf);
	this->get_parameter("odom_rot_dev_per_rot", rr);
	return std::shared_ptr<OdomModel>(new OdomModel(ff, fr, rf, rr));
}

std::shared_ptr<LikelihoodFieldMap> EMcl2Node::initMap(void)
{
	double likelihood_range;
	this->declare_parameter("laser_likelihood_max_dist", 0.2);
	this->get_parameter("laser_likelihood_max_dist", likelihood_range);

	return std::shared_ptr<LikelihoodFieldMap>(new LikelihoodFieldMap(map_, likelihood_range));
}

void EMcl2Node::receiveMap(const nav_msgs::msg::OccupancyGrid::ConstSharedPtr msg)
{
	map_ = *msg;
	map_receive_ = true;
	RCLCPP_INFO(get_logger(), "Received map.");
	initPF();
	initTF();
}

void EMcl2Node::cbScan(const sensor_msgs::msg::LaserScan::ConstSharedPtr msg)
{
	if (init_pf_) {
		scan_receive_ = true;
		scan_time_stamp_ = msg->header.stamp;
		scan_frame_id_ = msg->header.frame_id;
		pf_->setScan(msg);
	}
}

void EMcl2Node::initialPoseReceived(
  const geometry_msgs::msg::PoseWithCovarianceStamped::ConstSharedPtr msg)
{
	tf_publish_ = true;
	is_fixed_tf_stamped_initialized = false;
	show_mgs_ = true;
	RCLCPP_INFO(get_logger(), "Run receiveInitialPose");
	if (!initialpose_receive_) {
		if (scan_receive_ && map_receive_) {
			init_x_ = msg->pose.pose.position.x;
			init_y_ = msg->pose.pose.position.y;
			init_t_ = tf2::getYaw(msg->pose.pose.orientation);
			pf_->initialize(init_x_, init_y_, init_t_);
			initialpose_receive_ = true;
		} else {
			if (!scan_receive_) {
				RCLCPP_WARN(
				  get_logger(),
				  "Not yet received scan. Therefore, MCL cannot be initiated.");
			}
			if (!map_receive_) {
				RCLCPP_WARN(
				  get_logger(),
				  "Not yet received map. Therefore, MCL cannot be initiated.");
			}
		}
	} else {
		init_request_ = true;
		init_x_ = msg->pose.pose.position.x;
		init_y_ = msg->pose.pose.position.y;
		init_t_ = tf2::getYaw(msg->pose.pose.orientation);
	}
}

void EMcl2Node::loop(void)
{
	if (init_request_) {
		pf_->initialize(init_x_, init_y_, init_t_);
		init_request_ = false;
	} else if (simple_reset_request_) {
		pf_->simpleReset();
		simple_reset_request_ = false;
	}

	if (init_pf_ && tf_publish_) {
		double x, y, t;
		if (!getOdomPose(x, y, t)) {
			RCLCPP_INFO(get_logger(), "can't get odometry info");
			return;
		}
		pf_->motionUpdate(x, y, t);

		double lx, ly, lt;
		bool inv;
		if (!getLidarPose(lx, ly, lt, inv)) {
			RCLCPP_INFO(get_logger(), "can't get lidar pose info");
			return;
		}

		pf_->sensorUpdate(lx, ly, lt, inv);

		double x_var, y_var, t_var, xy_cov, yt_cov, tx_cov;
		pf_->meanPose(x, y, t, x_var, y_var, t_var, xy_cov, yt_cov, tx_cov);

		publishOdomFrame(x, y, t);
		publishPose(x, y, t, x_var, y_var, t_var, xy_cov, yt_cov, tx_cov);
		publishParticles();

		std_msgs::msg::Float32 alpha_msg;
		alpha_msg.data = static_cast<float>(pf_->alpha_);
		alpha_pub_->publish(alpha_msg);
	}else if (init_pf_ && !tf_publish_){
		static auto last_time_ = std::chrono::steady_clock::now();
		// if (send_msg_){
		// 	auto end_time = std::chrono::steady_clock::now();
		// 	auto elapsed_time = std::chrono::duration_cast<std::chrono::seconds>(end_time - last_time_);
		// 	if (elapsed_time.count() >= 3) {
		// 		auto message_request = std::make_shared<techshare_ros_pkg2::srv::SendMsg::Request>();
		// 		message_request->message = "Now you can set an initial pose";
		// 		message_request->error = false;
		// 		message_client->async_send_request(message_request);
		// 		last_time_ = std::chrono::steady_clock::now();
<<<<<<< HEAD
		// 	}
			
		// }
		publishFixedOdomFrame();
		std_msgs::msg::Float32 alpha_msg;
		alpha_msg.data = 1.0;
=======
		// 	}	
		// }
		publishFixedOdomFrame();
		std_msgs::msg::Float32 alpha_msg;
		alpha_msg.data = 1.5;
>>>>>>> ed88a7d8
		alpha_pub_->publish(alpha_msg);
	} else {
		if (!scan_receive_) {
			RCLCPP_WARN(
			  get_logger(),
			  "Not yet received scan. Therefore, MCL cannot be initiated.");
		}
		if (!map_receive_) {
			RCLCPP_WARN(
			  get_logger(),
			  "Not yet received map. Therefore, MCL cannot be initiated.");
		}
	}
}

void EMcl2Node::publishPose(
  double x, double y, double t, double x_dev, double y_dev, double t_dev, double xy_cov,
  double yt_cov, double tx_cov)
{
	geometry_msgs::msg::PoseWithCovarianceStamped p;
	p.header.frame_id = global_frame_id_;
	p.header.stamp = ros_clock_.now();
	p.pose.pose.position.x = x;
	p.pose.pose.position.y = y;
	p.pose.covariance[6 * 0 + 0] = x_dev;
	p.pose.covariance[6 * 1 + 1] = y_dev;
	p.pose.covariance[6 * 2 + 2] = t_dev;
	p.pose.covariance[6 * 0 + 1] = xy_cov;
	p.pose.covariance[6 * 1 + 0] = xy_cov;
	p.pose.covariance[6 * 0 + 2] = tx_cov;
	p.pose.covariance[6 * 2 + 0] = tx_cov;
	p.pose.covariance[6 * 1 + 2] = yt_cov;
	p.pose.covariance[6 * 2 + 1] = yt_cov;

	tf2::Quaternion q;
	q.setRPY(0, 0, t);
	tf2::convert(q, p.pose.pose.orientation);

	pose_pub_->publish(p);
}

void EMcl2Node::publishOdomFrame(double x, double y, double t)
{
	geometry_msgs::msg::PoseStamped odom_to_map;
	try {
		tf2::Quaternion q;
		q.setRPY(0, 0, t);
		tf2::Transform tmp_tf(q, tf2::Vector3(x, y, 0.0));

		geometry_msgs::msg::PoseStamped tmp_tf_stamped;
		tmp_tf_stamped.header.frame_id = footprint_frame_id_;
		tmp_tf_stamped.header.stamp = scan_time_stamp_;
		tf2::toMsg(tmp_tf.inverse(), tmp_tf_stamped.pose);

		tf_->transform(tmp_tf_stamped, odom_to_map, odom_frame_id_);
	} catch (tf2::TransformException & e) {
		RCLCPP_ERROR(get_logger(), "\033[1;31mFailed to subtract base to odom transform\033[0m");
		return;
	}
	tf2::convert(odom_to_map.pose, latest_tf_);
	auto stamp = tf2_ros::fromMsg(scan_time_stamp_);
	tf2::TimePoint transform_tolerance_ = stamp + tf2::durationFromSec(0.2);

	geometry_msgs::msg::TransformStamped tmp_tf_stamped;
	tmp_tf_stamped.header.frame_id = global_frame_id_;
	tmp_tf_stamped.header.stamp = tf2_ros::toMsg(transform_tolerance_);
	tmp_tf_stamped.child_frame_id = publish_odom_frame_id_;
	tf2::convert(latest_tf_.inverse(), tmp_tf_stamped.transform);
	RCLCPP_INFO(get_logger(), "\033[1;32mPublishing the odom\033[0m");
	tfb_->sendTransform(tmp_tf_stamped);
	fixed_tf_stamped = tmp_tf_stamped;
	send_msg_ = false;
	is_fixed_tf_stamped_initialized = true;
		
}

void EMcl2Node::handle_initpose_fixed_service(const std::shared_ptr<rmw_request_id_t> request_header, 
				const std::shared_ptr<std_srvs::srv::Trigger::Request> request, 
				std::shared_ptr<std_srvs::srv::Trigger::Response> response)
{
	RCLCPP_INFO(get_logger(), "\033[1;35mReceived fixing initpose\033[0m");
	tf_publish_ = false;
			(void)request_header; // Unused parameter
	auto message_request = std::make_shared<techshare_ros_pkg2::srv::SendMsg::Request>();
	message_request->message = "FIXED THE INITIAL POSE";
	message_request->error = false;
	message_client->async_send_request(message_request);
	// Process the request and set the response
	response->success = true;
	response->message = "Service called successfully";
} 

void EMcl2Node::publishFixedOdomFrame()
{
	if (is_fixed_tf_stamped_initialized) {
		
		auto stamp = tf2_ros::fromMsg(scan_time_stamp_);
		tf2::TimePoint transform_tolerance_ = stamp + tf2::durationFromSec(0.2);
		fixed_tf_stamped.header.stamp = tf2_ros::toMsg(transform_tolerance_);
		tfb_->sendTransform(fixed_tf_stamped);
		if(show_mgs_){
			RCLCPP_INFO(get_logger(), "\033[1;35mPublishing the fixed odom\033[0m");
			show_mgs_ = false;
		}
	}
}

void EMcl2Node::publishParticles(void)
{
	geometry_msgs::msg::PoseArray cloud_msg;
	cloud_msg.header.stamp = ros_clock_.now();
	cloud_msg.header.frame_id = global_frame_id_;
	cloud_msg.poses.resize(pf_->particles_.size());

	for (size_t i = 0; i < pf_->particles_.size(); i++) {
		cloud_msg.poses[i].position.x = pf_->particles_[i].p_.x_;
		cloud_msg.poses[i].position.y = pf_->particles_[i].p_.y_;
		cloud_msg.poses[i].position.z = 0;

		tf2::Quaternion q;
		q.setRPY(0, 0, pf_->particles_[i].p_.t_);
		tf2::convert(q, cloud_msg.poses[i].orientation);
	}
	particlecloud_pub_->publish(cloud_msg);
}

bool EMcl2Node::getOdomPose(double & x, double & y, double & yaw)
{
	geometry_msgs::msg::PoseStamped ident;
	ident.header.frame_id = footprint_frame_id_;
	ident.header.stamp = rclcpp::Time(0);
	tf2::toMsg(tf2::Transform::getIdentity(), ident.pose);

	geometry_msgs::msg::PoseStamped odom_pose;
	try {
		this->tf_->transform(ident, odom_pose, odom_frame_id_);
	} catch (tf2::TransformException & e) {
		RCLCPP_WARN(
		  get_logger(), "Failed to compute odom pose, skipping scan (%s)", e.what());
		return false;
	}
	x = odom_pose.pose.position.x;
	y = odom_pose.pose.position.y;
	yaw = tf2::getYaw(odom_pose.pose.orientation);

	return true;
}

bool EMcl2Node::getLidarPose(double & x, double & y, double & yaw, bool & inv)
{
	geometry_msgs::msg::PoseStamped ident;
	ident.header.frame_id = scan_frame_id_;
	ident.header.stamp = ros_clock_.now();
	tf2::toMsg(tf2::Transform::getIdentity(), ident.pose);

	geometry_msgs::msg::PoseStamped lidar_pose;
	try {
		this->tf_->transform(ident, lidar_pose, base_frame_id_);
	} catch (tf2::TransformException & e) {		
		RCLCPP_WARN(
		  get_logger(), "Failed to compute lidar pose, skipping scan (%s)", e.what());
		return false;
	}

	x = lidar_pose.pose.position.x;
	y = lidar_pose.pose.position.y;

	double roll, pitch;
	tf2::getEulerYPR(lidar_pose.pose.orientation, yaw, pitch, roll);
	inv = (fabs(pitch) > M_PI / 2 || fabs(roll) > M_PI / 2) ? true : false;

	return true;
}

int EMcl2Node::getOdomFreq(void) { return odom_freq_; }

bool EMcl2Node::cbSimpleReset(
  const std_srvs::srv::Empty::Request::ConstSharedPtr, std_srvs::srv::Empty::Response::SharedPtr)
{
	return simple_reset_request_ = true;
}

bool EMcl2Node::nodeDestroySet(
  const std_srvs::srv::Empty::Request::ConstSharedPtr, std_srvs::srv::Empty::Response::SharedPtr)
{    
	send_msg_ = false;
    tf_publish_ = false;
    return true;
}

// Service callback to toggle collision detection
void EMcl2Node::handle_send_msg_flag(const std::shared_ptr<std_srvs::srv::SetBool::Request> request,
										std::shared_ptr<std_srvs::srv::SetBool::Response> response)
{
	send_msg_ = request->data;
	response->success = true;
	response->message = "Sending message permission" + std::string(send_msg_ ? "enabled" : "disabled");
	RCLCPP_INFO(this->get_logger(), "%s", response->message.c_str());
}

}  // namespace emcl2

int main(int argc, char ** argv)
{
	rclcpp::init(argc, argv);
	auto node = std::make_shared<emcl2::EMcl2Node>();
	rclcpp::Rate loop_rate(node->getOdomFreq());
	while (rclcpp::ok()) {
		node->loop();
		rclcpp::spin_some(node);
		loop_rate.sleep();
	}
	rclcpp::shutdown();
	return 0;
}<|MERGE_RESOLUTION|>--- conflicted
+++ resolved
@@ -296,20 +296,11 @@
 		// 		message_request->error = false;
 		// 		message_client->async_send_request(message_request);
 		// 		last_time_ = std::chrono::steady_clock::now();
-<<<<<<< HEAD
-		// 	}
-			
-		// }
-		publishFixedOdomFrame();
-		std_msgs::msg::Float32 alpha_msg;
-		alpha_msg.data = 1.0;
-=======
 		// 	}	
 		// }
 		publishFixedOdomFrame();
 		std_msgs::msg::Float32 alpha_msg;
 		alpha_msg.data = 1.5;
->>>>>>> ed88a7d8
 		alpha_pub_->publish(alpha_msg);
 	} else {
 		if (!scan_receive_) {
